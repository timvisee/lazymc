use std::collections::HashMap;
use std::net::SocketAddr;
use std::sync::Arc;

use bytes::BytesMut;
use futures::FutureExt;
use minecraft_protocol::decoder::Decoder;
use minecraft_protocol::version::v1_14_4::handshake::Handshake;
use tokio::net::{TcpListener, TcpStream};

use crate::config::Config;
use crate::proto::client::{Client, ClientInfo, ClientState};
use crate::proto::{packet, packets};
use crate::proxy::{self, ProxyHeader};
use crate::router::Router;
use crate::server::{self, Server};
use crate::service;
use crate::status;
use crate::util::error::{quit_error, ErrorHints};

/// Start lazymc.
///
/// Main entrypoint to start all server/status/proxy logic.
///
/// Spawns a tokio runtime to complete all work on.
#[tokio::main(flavor = "multi_thread")]
pub async fn service(configs: Vec<Config>) -> Result<(), ()> {
    let mut routers: HashMap<SocketAddr, Router> = HashMap::new();

    for config in configs.into_iter() {
        // Load server state
        let server = Arc::new(Server::new(config));
        routers
            .entry(server.config.public.address)
            .or_default()
            .data
            .insert(server.config.server.name.clone(), server.clone());

        if server.config.lockout.enabled {
            warn!(
                target: "lazymc",
                "Lockout mode is enabled, nobody will be able to connect through the proxy",
            );
        }

        // Spawn services: monitor, signal handler
        tokio::spawn(service::monitor::service(server.clone()));
        tokio::spawn(service::signal::service(server.clone()));

        // Initiate server start
        if server.config.server.wake_on_start {
            Server::start(server.clone(), None).await;
        }

        // Spawn additional services: probe and ban manager
        tokio::spawn(service::probe::service(server.clone()));
        tokio::task::spawn_blocking({
            let server = server.clone();
            || service::file_watcher::service(server)
        });
    }

    info!(target: "lazymc", "Routing\n{}", routers.iter().flat_map(|(public_address, router)| {
        router.data.iter().map(move |(server_name, server)| {
            format!("{} -> {} -> {}", server_name.clone().unwrap_or("*".to_string()), public_address, server.config.server.address.clone())
        })
    }).collect::<Vec<String>>().join("\n"));

    for (public_address, router) in routers {
        let listener = TcpListener::bind(public_address).await.map_err(|err| {
            quit_error(
                anyhow!(err).context("Failed to start proxy server"),
                ErrorHints::default(),
            );
        })?;

        let router = Arc::new(router);

        // Route all incomming connections
        while let Ok((inbound, _)) = listener.accept().await {
            route(inbound, router.clone()).await;
        }
    }

    Ok(())
}

/// Route inbound TCP stream to correct service, spawning a new task.
#[inline]
async fn route(mut inbound: TcpStream, router: Arc<Router>) {
    // Get user peer address
    let peer = match inbound.peer_addr() {
        Ok(peer) => peer,
        Err(err) => {
            warn!(target: "lazymc", "Connection from unknown peer address, disconnecting: {}", err);
            return;
        }
    };

<<<<<<< HEAD
    let client = Client::new(peer);

    let (mut reader, _) = inbound.split();

    // Incoming buffer and packet holding queue
    let mut buf = BytesMut::new();

    // Remember inbound packets, track client info
    let mut inbound_history = BytesMut::new();
    let mut client_info = ClientInfo::empty();

    // Read packet from stream
    let (packet, raw) = match packet::read_packet(&client, &mut buf, &mut reader).await {
        Ok(Some(packet)) => packet,
        Ok(None) => return,
        Err(_) => {
            error!(target: "lazymc", "Closing connection, error occurred");
            return;
        }
    };

    // Hijack handshake
    if client.state() == ClientState::Handshake && packet.id == packets::handshake::SERVER_HANDSHAKE
    {
        // Parse handshake
        let handshake = match Handshake::decode(&mut packet.data.as_slice()) {
            Ok(handshake) => handshake,
            Err(_) => {
                debug!(target: "lazymc", "Got malformed handshake from client, disconnecting");
                return;
            }
        };

        let server = match router.get(handshake.server_addr.clone()) {
            Some(server) => server,
            None => {
                error!(target: "lazymc", "Client tried to join a non existing server ({})", handshake.server_addr);
                return;
            }
        };

        // Check ban state, just drop connection if enabled
        let banned = server.is_banned_ip_blocking(&peer.ip());
        if server.config.server.drop_banned_ips {
            info!(target: "lazymc", "Connection from banned IP {}, dropping", peer.ip());
            return;
        }
=======
    // Check ban state, just drop connection if enabled
    let banned = server.is_banned_ip_blocking(&peer.ip());
    if banned && config.server.drop_banned_ips {
        info!(target: "lazymc", "Connection from banned IP {}, dropping", peer.ip());
        return;
    }
>>>>>>> 6622962d

        // Parse new state
        let new_state = match ClientState::from_id(handshake.next_state) {
            Some(state) => state,
            None => {
                error!(target: "lazymc", "Client tried to switch into unknown protcol state ({}), disconnecting", handshake.next_state);
                return;
            }
        };

        // Update client info and client state
        client_info
            .protocol
            .replace(handshake.protocol_version as u32);
        client_info.handshake.replace(handshake);
        client.set_state(new_state);
        inbound_history.extend(raw);

        // Route connection through proper channel
        let should_proxy =
            !banned && server.state() == server::State::Started && !server.config.lockout.enabled;
        if should_proxy {
            route_proxy_queue(inbound, &server.config, inbound_history)
        } else {
            route_status(client, inbound, server, inbound_history, client_info)
        }
    }
}

/// Route inbound TCP stream to status server, spawning a new task.
#[inline]
fn route_status(
    client: Client,
    inbound: TcpStream,
    server: Arc<Server>,
    inbound_history: BytesMut,
    client_info: ClientInfo,
) {
    // When server is not online, spawn a status server
    let service = status::serve(client, inbound, server, inbound_history, client_info).map(|r| {
        if let Err(err) = r {
            warn!(target: "lazymc", "Failed to serve status: {:?}", err);
        }
    });

    tokio::spawn(service);
}

/// Route inbound TCP stream to proxy with queued data, spawning a new task.
#[inline]
pub fn route_proxy_queue(inbound: TcpStream, config: &Config, queue: BytesMut) {
    route_proxy_address_queue(
        inbound,
        ProxyHeader::Proxy.not_none(config.server.send_proxy_v2),
        config.server.address,
        queue,
    );
}

/// Route inbound TCP stream to proxy with given address and queued data, spawning a new task.
#[inline]
pub fn route_proxy_address_queue(
    inbound: TcpStream,
    proxy_header: ProxyHeader,
    addr: SocketAddr,
    queue: BytesMut,
) {
    // When server is online, proxy all
    let service = async move {
        proxy::proxy_with_queue(inbound, proxy_header, addr, &queue)
            .map(|r| {
                if let Err(err) = r {
                    warn!(target: "lazymc", "Failed to proxy: {}", err);
                }
            })
            .await
    };

    tokio::spawn(service);
}<|MERGE_RESOLUTION|>--- conflicted
+++ resolved
@@ -97,7 +97,6 @@
         }
     };
 
-<<<<<<< HEAD
     let client = Client::new(peer);
 
     let (mut reader, _) = inbound.split();
@@ -141,18 +140,10 @@
 
         // Check ban state, just drop connection if enabled
         let banned = server.is_banned_ip_blocking(&peer.ip());
-        if server.config.server.drop_banned_ips {
+        if banned && server.config.server.drop_banned_ips {
             info!(target: "lazymc", "Connection from banned IP {}, dropping", peer.ip());
             return;
         }
-=======
-    // Check ban state, just drop connection if enabled
-    let banned = server.is_banned_ip_blocking(&peer.ip());
-    if banned && config.server.drop_banned_ips {
-        info!(target: "lazymc", "Connection from banned IP {}, dropping", peer.ip());
-        return;
-    }
->>>>>>> 6622962d
 
         // Parse new state
         let new_state = match ClientState::from_id(handshake.next_state) {
